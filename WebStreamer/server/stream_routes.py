# Taken from megadlbot_oss <https://github.com/eyaadh/megadlbot_oss/blob/master/mega/webserver/routes.py>
# Thanks to Eyaadh <https://github.com/eyaadh>

import time
import math
import logging
import mimetypes
import traceback
from aiohttp import web
from aiohttp.http_exceptions import BadStatusLine
from WebStreamer.bot import multi_clients, work_loads, StreamBot
from WebStreamer.vars import Var
from WebStreamer.server.exceptions import FIleNotFound, InvalidHash
from WebStreamer import utils, StartTime, __version__
from WebStreamer.utils.render_template import render_page


routes = web.RouteTableDef()

@routes.get("/status", allow_head=True)
async def root_route_handler(_):
    return web.json_response(
        {
            "server_status": "running",
            "uptime": utils.get_readable_time(time.time() - StartTime),
            "telegram_bot": "@" + StreamBot.username,
            "connected_bots": len(multi_clients),
            "loads": dict(
                ("bot" + str(c + 1), l)
                for c, (_, l) in enumerate(
                    sorted(work_loads.items(), key=lambda x: x[1], reverse=True)
                )
            ),
            "version": __version__,
        }
    )

@routes.get("/watch/{path}", allow_head=True)
async def stream_handler(request: web.Request):
    try:
        path = request.match_info["path"]
        return web.Response(text=await render_page(path), content_type='text/html')
    except InvalidHash as e:
        raise web.HTTPForbidden(text=e.message)
    except FIleNotFound as e:
        raise web.HTTPNotFound(text=e.message)
    except (AttributeError, BadStatusLine, ConnectionResetError):
        pass
    except Exception as e:
        logging.critical(e.with_traceback(None))
        logging.debug(traceback.format_exc())
        raise web.HTTPInternalServerError(text=str(e))

@routes.get("/dl/{path}", allow_head=True)
async def stream_handler(request: web.Request):
    try:
        path = request.match_info["path"]
        return await media_streamer(request, path)
    except InvalidHash as e:
        raise web.HTTPForbidden(text=e.message)
    except FIleNotFound as e:
        raise web.HTTPNotFound(text=e.message)
    except (AttributeError, BadStatusLine, ConnectionResetError):
        pass
    except Exception as e:
        logging.critical(e.with_traceback(None))
        logging.debug(traceback.format_exc())
        raise web.HTTPInternalServerError(text=str(e))

class_cache = {}

@routes.get("/video/{path}", allow_head=True)
async def video_stream_handler(request: web.Request):
    try:
        path = request.match_info["path"]
        return await media_streamer(request, path, is_video=True)
    except InvalidHash as e:
        raise web.HTTPForbidden(text=e.message)
    except FIleNotFound as e:
        raise web.HTTPNotFound(text=e.message)
    except (AttributeError, BadStatusLine, ConnectionResetError):
        pass
    except Exception as e:
        logging.critical(e.with_traceback(None))
        logging.debug(traceback.format_exc())
        raise web.HTTPInternalServerError(text=str(e))


async def media_streamer(request: web.Request, db_id: str, is_video: bool = False):
    range_header = request.headers.get("Range", 0)

    index = min(work_loads, key=work_loads.get)
    faster_client = multi_clients[index]

    if Var.MULTI_CLIENT:
        logging.info(f"Client {index} is now serving {request.headers.get('X-FORWARDED-FOR', request.remote)}")

    if faster_client in class_cache:
        tg_connect = class_cache[faster_client]
        logging.debug(f"Using cached ByteStreamer object for client {index}")
    else:
        logging.debug(f"Creating new ByteStreamer object for client {index}")
        tg_connect = utils.ByteStreamer(faster_client)
        class_cache[faster_client] = tg_connect

    file_id = await tg_connect.get_file_properties(db_id, multi_clients)
    file_size = file_id.file_size

    if range_header:
        from_bytes, until_bytes = range_header.replace("bytes=", "").split("-")
        from_bytes = int(from_bytes)
        until_bytes = int(until_bytes) if until_bytes else file_size - 1
    else:
        from_bytes = request.http_range.start or 0
        until_bytes = (request.http_range.stop or file_size) - 1

    if (until_bytes > file_size) or (from_bytes < 0) or (until_bytes < from_bytes):
        return web.Response(
            status=416,
            body="416: Range not satisfiable",
            headers={"Content-Range": f"bytes */{file_size}"},
        )

    chunk_size = 1024 * 1024
    until_bytes = min(until_bytes, file_size - 1)

    offset = from_bytes - (from_bytes % chunk_size)
    first_part_cut = from_bytes - offset
    last_part_cut = until_bytes % chunk_size + 1

    req_length = until_bytes - from_bytes + 1
    part_count = math.ceil(until_bytes / chunk_size) - math.floor(offset / chunk_size)
    body = tg_connect.yield_file(
        file_id, index, offset, first_part_cut, last_part_cut, part_count, chunk_size
    )

    mime_type = file_id.mime_type or mimetypes.guess_type(utils.get_name(file_id))[0] or "application/octet-stream"

<<<<<<< HEAD
    if "video/" in mime_type or "audio/" in mime_type:
        disposition = "inline"
=======
    # If the request is for video, set disposition to 'inline' to make it streamable
    disposition = "inline" if is_video else "attachment"
>>>>>>> 84082e02

    return web.Response(
        status=206 if range_header else 200,
        body=body,
        headers={
            "Content-Type": mime_type,
            "Content-Range": f"bytes {from_bytes}-{until_bytes}/{file_size}",
            "Content-Length": str(req_length),
            "Content-Disposition": f'{disposition}; filename="{utils.get_name(file_id)}"',
            "Accept-Ranges": "bytes",
            "Access-Control-Allow-Origin": "*",  # Allow CORS
            "Access-Control-Allow-Methods": "GET, HEAD, OPTIONS",
        },
    )<|MERGE_RESOLUTION|>--- conflicted
+++ resolved
@@ -85,6 +85,38 @@
         logging.debug(traceback.format_exc())
         raise web.HTTPInternalServerError(text=str(e))
 
+import ffmpeg
+
+@routes.get("/hls/{path}", allow_head=True)
+async def hls_handler(request: web.Request):
+    path = request.match_info["path"]
+    video_url = f"https://other-cecilia-atong-jonathan-04e43c80.koyeb.app/dl/{path}"  # Adjust your source URL
+
+    try:
+        # Configure ffmpeg to convert the video to HLS and send output to stdout (pipe:1)
+        process = (
+            ffmpeg
+            .input(video_url)
+            .output(
+                'pipe:1',  # Pipe output to the HTTP response
+                format='hls',
+                hls_time=4,
+                hls_list_size=0,
+                c_v='copy',  # Copy the video stream without re-encoding
+                c_a='aac'    # Ensure audio is AAC for HLS compatibility
+            )
+            .run_async(pipe_stdout=True, pipe_stderr=True)
+        )
+
+        return web.Response(
+            body=process.stdout, 
+            content_type="application/vnd.apple.mpegurl"
+        )
+    except ffmpeg.Error as e:
+        error_message = e.stderr.decode()
+        logging.error(f"FFmpeg error: {error_message}")
+        raise web.HTTPInternalServerError(text=f"FFmpeg failed: {error_message}")
+
 
 async def media_streamer(request: web.Request, db_id: str, is_video: bool = False):
     range_header = request.headers.get("Range", 0)
@@ -136,13 +168,8 @@
 
     mime_type = file_id.mime_type or mimetypes.guess_type(utils.get_name(file_id))[0] or "application/octet-stream"
 
-<<<<<<< HEAD
-    if "video/" in mime_type or "audio/" in mime_type:
-        disposition = "inline"
-=======
     # If the request is for video, set disposition to 'inline' to make it streamable
     disposition = "inline" if is_video else "attachment"
->>>>>>> 84082e02
 
     return web.Response(
         status=206 if range_header else 200,
